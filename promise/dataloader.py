from collections import namedtuple
try:
    from collections.abc import Iterable
except ImportError:
    from collections import Iterable
from functools import partial
from threading import local

from .promise import Promise, async_instance, get_default_scheduler

if False:
    from typing import (
        Any,
        List,
        Sized,
        Callable,
        Optional,
        Tuple,
        Union,
        Iterator,
        Hashable,
    )  # flake8: noqa


def get_chunks(iterable_obj, chunk_size=1):
    # type: (List[Loader], int) -> Iterator
    chunk_size = max(1, chunk_size)
    return (
        iterable_obj[i : i + chunk_size]
        for i in range(0, len(iterable_obj), chunk_size)
    )


Loader = namedtuple("Loader", "key,resolve,reject")


class DataLoader(local):

    batch = True
    max_batch_size = None  # type: int
    cache = True

    def __init__(
        self,
        batch_load_fn=None,  # type: Callable
        batch=None,  # type: Optional[Any]
        max_batch_size=None,  # type: Optional[int]
        cache=None,  # type: Optional[Any]
        get_cache_key=None,  # type: Optional[Any]
        cache_map=None,  # type: Optional[Any]
        scheduler=None,  # type: Optional[Any]
    ):
        # type: (...) -> None

        if batch_load_fn is not None:
            self.batch_load_fn = batch_load_fn

        if not callable(self.batch_load_fn):
            raise TypeError(
                (
                    "DataLoader must be have a batch_load_fn which accepts "
                    "List<key> and returns Promise<List<value>>, but got: {}."
                ).format(batch_load_fn)
            )

        if batch is not None:
            self.batch = batch

        if max_batch_size is not None:
            self.max_batch_size = max_batch_size

        if cache is not None:
            self.cache = cache

        self.get_cache_key = get_cache_key or (lambda x: x)
<<<<<<< HEAD
=======

>>>>>>> 87f8bdb6
        self._promise_cache = cache_map or {}
        self._queue = []  # type: List[Loader]
        self._scheduler = scheduler

    def load(self, key=None):
        # type: (Hashable) -> Promise
        """
        Loads a key, returning a `Promise` for the value represented by that key.
        """
        if key is None:
            raise TypeError(
                (
                    "The loader.load() function must be called with a value,"
                    + "but got: {}."
                ).format(key)
            )

        cache_key = self.get_cache_key(key)

        # If caching and there is a cache-hit, return cached Promise.
        if self.cache:
            cached_promise = self._promise_cache.get(cache_key)
            if cached_promise:
                return cached_promise

        # Otherwise, produce a new Promise for this value.

        promise = Promise(partial(self.do_resolve_reject, key))  # type: ignore

        # If caching, cache this promise.
        if self.cache:
            self._promise_cache[cache_key] = promise

        return promise

    def do_resolve_reject(self, key, resolve, reject):
        # type: (Hashable, Callable, Callable) -> None
        # Enqueue this Promise to be dispatched.
        self._queue.append(Loader(key=key, resolve=resolve, reject=reject))
        # Determine if a dispatch of this queue should be scheduled.
        # A single dispatch should be scheduled per queue at the time when the
        # queue changes from "empty" to "full".
        if len(self._queue) == 1:
            if self.batch:
                # If batching, schedule a task to dispatch the queue.
                enqueue_post_promise_job(partial(dispatch_queue, self), self._scheduler)
            else:
                # Otherwise dispatch the (queue of one) immediately.
                dispatch_queue(self)

    def load_many(self, keys):
        # type: (Iterable[Hashable]) -> Promise
        """
        Loads multiple keys, promising an array of values

        >>> a, b = await my_loader.load_many([ 'a', 'b' ])

        This is equivalent to the more verbose:

        >>> a, b = await Promise.all([
        >>>    my_loader.load('a'),
        >>>    my_loader.load('b')
        >>> ])
        """
        if not isinstance(keys, Iterable):
            raise TypeError(
                (
                    "The loader.loadMany() function must be called with Array<key> "
                    + "but got: {}."
                ).format(keys)
            )

        return Promise.all([self.load(key) for key in keys])

    def clear(self, key):
        # type: (Hashable) -> DataLoader
        """
        Clears the value at `key` from the cache, if it exists. Returns itself for
        method chaining.
        """
        cache_key = self.get_cache_key(key)
        self._promise_cache.pop(cache_key, None)
        return self

    def clear_all(self):
        # type: () -> DataLoader
        """
        Clears the entire cache. To be used when some event results in unknown
        invalidations across this particular `DataLoader`. Returns itself for
        method chaining.
        """
        self._promise_cache = {}
        return self

    def prime(self, key, value):
        # type: (Hashable, Any) -> DataLoader
        """
        Adds the provied key and value to the cache. If the key already exists, no
        change is made. Returns itself for method chaining.
        """
        cache_key = self.get_cache_key(key)

        # Only add the key if it does not already exist.
        if cache_key not in self._promise_cache:
            # Cache a rejected promise if the value is an Error, in order to match
            # the behavior of load(key).
            if isinstance(value, Exception):
                promise = Promise.reject(value)
            else:
                promise = Promise.resolve(value)

            self._promise_cache[cache_key] = promise

        return self


# Private: Enqueue a Job to be executed after all "PromiseJobs" Jobs.
#
# ES6 JavaScript uses the concepts Job and JobQueue to schedule work to occur
# after the current execution context has completed:
# http://www.ecma-international.org/ecma-262/6.0/#sec-jobs-and-job-queues
#
# Node.js uses the `process.nextTick` mechanism to implement the concept of a
# Job, maintaining a global FIFO JobQueue for all Jobs, which is flushed after
# the current call stack ends.
#
# When calling `then` on a Promise, it enqueues a Job on a specific
# "PromiseJobs" JobQueue which is flushed in Node as a single Job on the
# global JobQueue.
#
# DataLoader batches all loads which occur in a single frame of execution, but
# should include in the batch all loads which occur during the flushing of the
# "PromiseJobs" JobQueue after that same execution frame.
#
# In order to avoid the DataLoader dispatch Job occuring before "PromiseJobs",
# A Promise Job is created with the sole purpose of enqueuing a global Job,
# ensuring that it always occurs after "PromiseJobs" ends.

# Private: cached resolved Promise instance
cache = local()

def enqueue_post_promise_job(fn, scheduler):
    # type: (Callable, Any) -> None
    global cache
    if not hasattr(cache, 'resolved_promise'):
        cache.resolved_promise = Promise.resolve(None)
    if not scheduler:
        scheduler = get_default_scheduler()

    def on_promise_resolve(v):
        # type: (Any) -> None
        async_instance.invoke(fn, scheduler)

    cache.resolved_promise.then(on_promise_resolve) 


def dispatch_queue(loader):
    # type: (DataLoader) -> None
    """
    Given the current state of a Loader instance, perform a batch load
    from its current queue.
    """
    # Take the current loader queue, replacing it with an empty queue.
    queue = loader._queue
    loader._queue = []

    # If a maxBatchSize was provided and the queue is longer, then segment the
    # queue into multiple batches, otherwise treat the queue as a single batch.
    max_batch_size = loader.max_batch_size

    if max_batch_size and max_batch_size < len(queue):
        chunks = get_chunks(queue, max_batch_size)
        for chunk in chunks:
            dispatch_queue_batch(loader, chunk)
    else:
        dispatch_queue_batch(loader, queue)


def dispatch_queue_batch(loader, queue):
    # type: (DataLoader, List[Loader]) -> None
    # Collect all keys to be loaded in this dispatch
    keys = [l.key for l in queue]

    # Call the provided batch_load_fn for this loader with the loader queue's keys.
    try:
        batch_promise = loader.batch_load_fn(keys)
    except Exception as e:
        failed_dispatch(loader, queue, e)
        return None

    # Assert the expected response from batch_load_fn
    if not batch_promise or not isinstance(batch_promise, Promise):
        failed_dispatch(
            loader,
            queue,
            TypeError(
                (
                    "DataLoader must be constructed with a function which accepts "
                    "Array<key> and returns Promise<Array<value>>, but the function did "
                    "not return a Promise: {}."
                ).format(batch_promise)
            ),
        )
        return None

    def batch_promise_resolved(values):
        # type: (Sized) -> None
        # Assert the expected resolution from batchLoadFn.
        if not isinstance(values, Iterable):
            raise TypeError(
                (
                    "DataLoader must be constructed with a function which accepts "
                    "Array<key> and returns Promise<Array<value>>, but the function did "
                    "not return a Promise of an Array: {}."
                ).format(values)
            )

        if len(values) != len(keys):
            raise TypeError(
                (
                    "DataLoader must be constructed with a function which accepts "
                    "Array<key> and returns Promise<Array<value>>, but the function did "
                    "not return a Promise of an Array of the same length as the Array "
                    "of keys."
                    "\n\nKeys:\n{}"
                    "\n\nValues:\n{}"
                ).format(keys, values)
            )

        # Step through the values, resolving or rejecting each Promise in the
        # loaded queue.
        for l, value in zip(queue, values):
            if isinstance(value, Exception):
                l.reject(value)
            else:
                l.resolve(value)

    batch_promise.then(batch_promise_resolved).catch(
        partial(failed_dispatch, loader, queue)
    )


def failed_dispatch(loader, queue, error):
    # type: (DataLoader, Iterable[Loader], Exception) -> None
    """
    Do not cache individual loads if the entire batch dispatch fails,
    but still reject each request so they do not hang.
    """
    for l in queue:
        loader.clear(l.key)
        l.reject(error)<|MERGE_RESOLUTION|>--- conflicted
+++ resolved
@@ -73,10 +73,6 @@
             self.cache = cache
 
         self.get_cache_key = get_cache_key or (lambda x: x)
-<<<<<<< HEAD
-=======
-
->>>>>>> 87f8bdb6
         self._promise_cache = cache_map or {}
         self._queue = []  # type: List[Loader]
         self._scheduler = scheduler
